--- conflicted
+++ resolved
@@ -22,12 +22,7 @@
 # limitations under the License.
 """Inference-only Qwen2.5-Omni model (thinker part)."""
 
-<<<<<<< HEAD
-from collections.abc import Iterable, Mapping, Sequence
-=======
 from collections.abc import Callable, Iterable, Mapping, Sequence
-from copy import copy
->>>>>>> 13170343
 from functools import partial
 from typing import Annotated, Any, Literal
 
@@ -570,12 +565,8 @@
             else:
                 video_second_per_grid_t = 1.0
 
-<<<<<<< HEAD
             # Generate interleaved audio and video token sequence
-            placeholder = MRotaryEmbedding.omni_get_updates_use_audio_in_video(
-=======
-            return self.omni_get_updates_use_audio_in_video(
->>>>>>> 13170343
+            placeholder = self.omni_get_updates_use_audio_in_video(
                 thinker_config=thinker_config,
                 audio_len=audio_num_features,
                 video_grid_thw=video_grid_thw,
